--- conflicted
+++ resolved
@@ -29,11 +29,9 @@
 RUN ln -s /usr/bin/clang++-12 /usr/bin/clang++
 RUN ln -s /usr/bin/clang-format-12 /usr/bin/clang-format
 
-<<<<<<< HEAD
 # Install QEMU requirements emulation based tests.
 RUN apt-get install -y libglib2.0-dev libfdt-dev libpixman-1-dev zlib1g-dev ninja-build
-=======
->>>>>>> b489b997
+
 # Needed when using the Dockerfile locally.
 RUN git config --global --add safe.directory /opt/tflm
 
