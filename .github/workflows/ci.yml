# YAML schema for GitHub Actions:
# https://help.github.com/en/actions/automating-your-workflow-with-github-actions/workflow-syntax-for-github-actions
#
# Helpful YAML parser to clarify YAML syntax:
# https://yaml-online-parser.appspot.com/
#
#
# This file contains jobs that are run prior to merging a pull request.
#
# This file can not be run stand-alone. It is called from tests_entry.yml as part of
# the ci automation or from run-ci.yml for scheduled or dispatch triggering.

name: CI

on:
  workflow_call:
    inputs:
      trigger-sha:
        required: true
        type: string

jobs:
  bazel_tests:
    runs-on: ubuntu-latest

    name: Bazel (presubmit)
    steps:
      - uses: actions/setup-python@v4
        with:
          python-version: '3.10'
      - uses: actions/checkout@v3
        with:
          ref: ${{ inputs.trigger-sha }}
      - name: Install dependencies
        run: |
          sudo ci/install_bazelisk.sh
          pip3 install Pillow
          pip3 install Wave
          pip3 install numpy
      - name: Test
        run: |
          tensorflow/lite/micro/tools/ci_build/test_bazel.sh

  bazel_tests_tflite_tools:
    runs-on: ubuntu-latest

    name: Bazel TFLite Tools (presubmit)
    steps:
      - uses: actions/setup-python@v4
        with:
          python-version: '3.10'
      - uses: actions/checkout@v3
        with:
          ref: ${{ inputs.trigger-sha }}
      - name: Install dependencies
        run: |
          sudo ci/install_bazelisk.sh
          pip3 install Pillow
          pip3 install Wave
          pip3 install numpy
      - name: Test
        run: |
          tensorflow/lite/micro/tools/ci_build/test_bazel_tflite_tools.sh

  bazel_msan:
    runs-on: ubuntu-latest

    name: Bazel msan (presubmit)
    steps:
      - uses: actions/setup-python@v4
        with:
          python-version: '3.10'
      - uses: actions/checkout@v3
        with:
          ref: ${{ inputs.trigger-sha }}
      - name: Install dependencies
        run: |
          sudo ci/install_bazelisk.sh
          pip3 install Pillow
          pip3 install Wave
          pip3 install numpy
      - name: Test
        run: |
          tensorflow/lite/micro/tools/ci_build/test_bazel_msan.sh

  bazel_asan:
    runs-on: ubuntu-latest

    name: Bazel asan (presubmit)
    steps:
      - uses: actions/setup-python@v4
        with:
          python-version: '3.10'
      - uses: actions/checkout@v3
        with:
          ref: ${{ inputs.trigger-sha }}
      - name: Install dependencies
        run: |
          sudo ci/install_bazelisk.sh
          pip3 install Pillow
          pip3 install Wave
          pip3 install numpy
      - name: Test
        run: |
          tensorflow/lite/micro/tools/ci_build/test_bazel_asan.sh

  cortex_m_bluepill_release:
    runs-on: ubuntu-latest

    name: Cortex-M Bluepill Release (presubmit)
    steps:
      - uses: actions/setup-python@v4
        with:
          python-version: '3.10'
      - uses: actions/checkout@v3
        with:
          ref: ${{ inputs.trigger-sha }}
      - name: Install dependencies
        run: |
          pip3 install Pillow
          pip3 install Wave
          pip3 install numpy
      - name: Test
        run: |
          cd ../
          tflite-micro/tensorflow/lite/micro/tools/ci_build/test_bluepill_release.sh tflite-micro/

  cortex_m_bluepill_no_release:
    runs-on: ubuntu-latest

    name: Cortex-M Bluepill No Release (presubmit)
    steps:
      - uses: actions/setup-python@v4
        with:
          python-version: '3.10'
      - uses: actions/checkout@v3
        with:
          ref: ${{ inputs.trigger-sha }}
      - name: Install dependencies
        run: |
          pip3 install Pillow
          pip3 install Wave
          pip3 install numpy
      - name: Test
        run: |
          cd ../
          tflite-micro/tensorflow/lite/micro/tools/ci_build/test_bluepill_no_release.sh tflite-micro/

    cortex_m_qemu:
    runs-on: ubuntu-latest

    name: Cortex-M QEMU (presubmit)
    steps:
      - uses: actions/setup-python@v4
        with:
          python-version: '3.10'
      - uses: actions/checkout@v3
        with:
          ref: ${{ inputs.trigger-sha }}
      - name: Install QEMU dependencies
        run: sudo apt-get install -y libglib2.0-dev libfdt-dev libpixman-1-dev zlib1g-dev ninja-build
      - name: Install python dependencies
        run: |
          pip3 install Pillow
          pip3 install Wave
      - name: Test
        run: |
          cd ../
          tflite-micro/tensorflow/lite/micro/tools/ci_build/test_emulated_binary.sh tflite-micro/

  cortex_m_bluepill_renode:
    runs-on: ubuntu-latest

    name: Cortex-M Bluepill Renode (presubmit)
    steps:
      - uses: actions/setup-python@v4
        with:
          python-version: '3.10'
      - uses: actions/checkout@v3
        with:
          ref: ${{ inputs.trigger-sha }}
      - name: Install dependencies
        run: |
          pip3 install Pillow
          pip3 install Wave
          pip3 install numpy
      - name: Test
        run: |
          cd ../
          tflite-micro/tensorflow/lite/micro/tools/ci_build/test_bluepill_renode.sh tflite-micro/

  check_code_style:
    runs-on: ubuntu-latest

    name: Code Style (presubmit)
    steps:
      - uses: actions/setup-python@v4
        with:
          python-version: '3.10'
      - uses: actions/checkout@v3
        with:
          ref: ${{ inputs.trigger-sha }}
      - name: Check
        uses: docker://ghcr.io/tflm-bot/tflm-ci:latest
        with:
          args: /bin/sh -c "tensorflow/lite/micro/tools/ci_build/test_code_style.sh"

  project_generation:
    runs-on: ubuntu-latest

    name: Project Generation (presubmit)
    steps:
      - uses: actions/setup-python@v4
        with:
          python-version: '3.10'
      - uses: actions/checkout@v3
        with:
          ref: ${{ inputs.trigger-sha }}
      - name: Install dependencies
        run: |
          pip3 install Pillow
          pip3 install Wave
<<<<<<< HEAD
      - name: Install QEMU dependencies
        run: sudo apt-get install -y libglib2.0-dev libfdt-dev libpixman-1-dev zlib1g-dev ninja-build
=======
          pip3 install numpy
>>>>>>> 4f67bd8f
      - name: Test
        run: |
          cd ../
          tflite-micro/tensorflow/lite/micro/tools/ci_build/test_project_generation.sh tflite-micro/

  x86_release:
    runs-on: ubuntu-latest

    name: Makefile x86 Release (presubmit)
    steps:
      - uses: actions/setup-python@v4
        with:
          python-version: '3.10'
      - uses: actions/checkout@v3
        with:
          ref: ${{ inputs.trigger-sha }}
      - name: Install dependencies
        run: |
          pip3 install Pillow
          pip3 install Wave
          pip3 install numpy
      - name: Test
        run: |
          tensorflow/lite/micro/tools/ci_build/test_makefile.sh
          cd ../
          tflite-micro/tensorflow/lite/micro/tools/ci_build/test_x86_release.sh tflite-micro/

  x86_default:
    runs-on: ubuntu-latest

    name: Makefile x86 Default (presubmit)
    steps:
      - uses: actions/setup-python@v4
        with:
          python-version: '3.10'
      - uses: actions/checkout@v3
        with:
          ref: ${{ inputs.trigger-sha }}
      - name: Install dependencies
        run: |
          pip3 install Pillow
          pip3 install Wave
          pip3 install numpy
      - name: Test
        run: |
          tensorflow/lite/micro/tools/ci_build/test_makefile.sh
          cd ../
          tflite-micro/tensorflow/lite/micro/tools/ci_build/test_x86_default.sh tflite-micro/

  x86_out_of_tree:
    runs-on: ubuntu-latest

    name: Makefile x86 Out Of Tree (presubmit)
    steps:
      - uses: actions/setup-python@v4
        with:
          python-version: '3.10'
      - uses: actions/checkout@v3
        with:
          ref: ${{ inputs.trigger-sha }}
      - name: Install dependencies
        run: |
          pip3 install Pillow
          pip3 install Wave
          pip3 install numpy
      - name: Test
        run: |
          tensorflow/lite/micro/tools/ci_build/test_makefile.sh
          cd ../
          tflite-micro/tensorflow/lite/micro/tools/ci_build/test_x86_out_of_tree.sh tflite-micro/
 
  x86_no_tflite_static_memory:
    runs-on: ubuntu-latest

    name: Makefile x86 No TFLite Static Memory (presubmit)
    steps:
      - uses: actions/setup-python@v4
        with:
          python-version: '3.10'
      - uses: actions/checkout@v3
        with:
          ref: ${{ inputs.trigger-sha }}
      - name: Install dependencies
        run: |
          pip3 install Pillow
          pip3 install Wave
          pip3 install numpy
      - name: Test
        run: |
          tensorflow/lite/micro/tools/ci_build/test_makefile.sh
          cd ../
          tflite-micro/tensorflow/lite/micro/tools/ci_build/test_x86_no_tflite_static_memory.sh tflite-micro/<|MERGE_RESOLUTION|>--- conflicted
+++ resolved
@@ -220,12 +220,9 @@
         run: |
           pip3 install Pillow
           pip3 install Wave
-<<<<<<< HEAD
       - name: Install QEMU dependencies
         run: sudo apt-get install -y libglib2.0-dev libfdt-dev libpixman-1-dev zlib1g-dev ninja-build
-=======
-          pip3 install numpy
->>>>>>> 4f67bd8f
+        run: pip3 install numpy
       - name: Test
         run: |
           cd ../
