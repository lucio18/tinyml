<!-- mdformat off(b/169948621#comment2) -->

# Hello World Example

This example is designed to demonstrate the absolute basics of using [TensorFlow
Lite for Microcontrollers](https://www.tensorflow.org/lite/microcontrollers).
It includes the full end-to-end workflow of training a model, converting it for
use with TensorFlow Lite for Microcontrollers for running inference on a
microcontroller.

The model is trained to replicate a `sine` function and generates a pattern of
data to either blink LEDs or control an animation, depending on the capabilities
of the device.

![Animation on STM32F746](images/animation_on_STM32F746.gif)

## Table of contents

-   [Running on ARC](#running-on-ARC)
-   [Deploy to Arduino](#deploy-to-arduino)
-   [Deploy to ESP32](#deploy-to-esp32)
-   [Deploy to Himax WE1 EVB](#deploy-to-himax-we1-evb)
-   [Deploy to SparkFun Edge](#deploy-to-sparkfun-edge)
-   [Deploy to STM32F746](#deploy-to-STM32F746)
-   [Run the tests on a development machine](#run-the-tests-on-a-development-machine)
-   [Train your own model](#train-your-own-model)

## Running on ARC

### **Deploy on ARC EMSDP**
The following instructions will help you to build and deploy this example to
[ARC EM SDP](https://www.synopsys.com/dw/ipdir.php?ds=arc-em-software-development-platform)
board. General information and instructions on using the board with TensorFlow
Lite Micro can be found in the common
[ARC targets description](/tensorflow/lite/micro/tools/make/targets/arc/README.md).

### Initial Setup

Follow the instructions on the
[ARC EM SDP Initial Setup](/tensorflow/lite/micro/tools/make/targets/arc/README.md#ARC-EM-Software-Development-Platform-ARC-EM-SDP)
to get and install all required tools for work with ARC EM SDP.

### Generate Example Project

The example project for ARC EM SDP platform can be generated with the following
command:

```
make -f tensorflow/lite/micro/tools/make/Makefile \
TARGET=arc_emsdp \
OPTIMIZED_KERNEL_DIR=arc_mli \
generate_hello_world_make_project
```

### Build and Run Example

For more detailed information on building and running examples see the
appropriate sections of general descriptions of the
[ARC EM SDP usage with TensorFlow Lite Micro (TFLM)](/tensorflow/lite/micro/tools/make/targets/arc/README.md#ARC-EM-Software-Development-Platform-ARC-EM-SDP).
In the directory with generated project you can also find a
*README_ARC_EMSDP.md* file with instructions and options on building and
running. Here we only briefly mention main steps which are typically enough to
get it started.

1.  You need to
    [connect the board](/tensorflow/lite/micro/tools/make/targets/arc/README.md#connect-the-board)
    and open an serial connection.

2.  Go to the generated example project directory.

    ```
    cd tensorflow/lite/micro/tools/make/gen/arc_emsdp_arc_default/prj/hello_world/make
    ```

3.  Build the example using

    ```
    make app
    ```

4.  To generate artefacts for self-boot of example from the board use

    ```
    make flash
    ```

5.  To run application from the board using microSD card:

    *   Copy the content of the created /bin folder into the root of microSD
        card. Note that the card must be formatted as FAT32 with default cluster
        size (but less than 32 Kbytes)
    *   Plug in the microSD card into the J11 connector.
    *   Push the RST button. If a red LED is lit beside RST button, push the CFG
        button.
    *   Type or copy next commands one-by-another into serial terminal: `setenv
        loadaddr 0x10800000 setenv bootfile app.elf setenv bootdelay 1 setenv
        bootcmd fatload mmc 0 \$\{loadaddr\} \$\{bootfile\} \&\& bootelf
        saveenv`
    *   Push the RST button.

6.  If you have the MetaWare Debugger installed in your environment:

    *   To run application from the console using it type `make run`.
    *   To stop the execution type `Ctrl+C` in the console several times.

In both cases (step 5 and 6) you will see the application output in the serial
terminal.

### **Deploy on ARC VPX processor**

The [embARC MLI Library 2.0](https://github.com/foss-for-synopsys-dwc-arc-processors/embarc_mli/tree/Release_2.0_EA) enables TFLM library and examples to be used with the ARC VPX processor. This is currently an experimental feature. General information and instructions on using embARC MLI Library 2.0 with TFLM can be found in the common [ARC targets description](/tensorflow/lite/micro/tools/make/targets/arc/README.md).

### Initial Setup

Follow the instructions in the [Custom ARC EM/HS/VPX Platform](/tensorflow/lite/micro/tools/make/targets/arc/README.md#Custom-ARC-EMHSVPX-Platform) section to get and install all the required tools for working with the ARC VPX Processor.

### Generate Example Project

The example project for ARC VPX platform can be generated with the following
command:

```
make -f tensorflow/lite/micro/tools/make/Makefile \
TARGET=arc_custom\
ARC_TAGS=mli20_experimental \
BUILD_LIB_DIR=<path_to_buildlib> \
TCF_FILE=<path_to_tcf_file> \
LCF_FILE=<path_to_lcf_file> \
OPTIMIZED_KERNEL_DIR=arc_mli \
generate_person_detection_int8_make_project
```
TCF file for VPX Processor can be generated using tcfgen tool which is part of [MetaWare Development Toolkit](#MetaWare-Development-Toolkit). \
The following command can be used to generate TCF file to run applications on VPX Processor using nSIM Simulator:
```
tcfgen -o vpx5_integer_full.tcf -tcf=vpx5_integer_full -iccm_size=0x80000 -dccm_size=0x40000
```
VPX Processor configuration may require a custom run-time library specified using the BUILD_LIB_DIR option. Please, check MLI Library 2.0 [documentation](https://github.com/foss-for-synopsys-dwc-arc-processors/embarc_mli/tree/Release_2.0_EA#build-configuration-options) for more details. 

### Build and Run Example

For more detailed information on building and running examples see the
appropriate sections of general descriptions of the
[Custom ARC EM/HS/VPX Platform](/tensorflow/lite/micro/tools/make/targets/arc/README.md#Custom-ARC-EMHSVPX-Platform).
In the directory with generated project you can also find a
*README_ARC.md* file with instructions and options on building and
running. Here we only briefly mention main steps which are typically enough to
get started.

1.  Go to the generated example project directory.

    ```
    cd tensorflow/lite/micro/tools/make/gen/vpx5_integer_full_mli20_arc_default/prj/hello_world/make
    ```

2.  Build the example using

    ```
    make app
    ```

3.  To run application from the MetaWare Debugger installed in your environment:

    *   From the console, type `make run`.
    *   To stop the execution type `Ctrl+C` in the console several times.

In both cases (step 5 and 6) you will see the application output in the serial
terminal.

## Deploy to Arduino

The following instructions will help you build and deploy this sample
to [Arduino](https://www.arduino.cc/) devices.

![Animation on Arduino MKRZERO](images/animation_on_arduino_mkrzero.gif)

The sample has been tested with the following devices:

- [Arduino Nano 33 BLE Sense](https://store.arduino.cc/usa/nano-33-ble-sense-with-headers)
- [Arduino MKRZERO](https://store.arduino.cc/usa/arduino-mkrzero)

The sample will use PWM to fade an LED on and off according to the model's
output. In the code, the `LED_BUILTIN` constant is used to specify the board's
built-in LED as the one being controlled. However, on some boards, this built-in
LED is not attached to a pin with PWM capabilities. In this case, the LED will
blink instead of fading.

### Install the Arduino_TensorFlowLite library

This example application is included as part of the official TensorFlow Lite
Arduino library. To install it, open the Arduino library manager in
`Tools -> Manage Libraries...` and search for `Arduino_TensorFlowLite`.

### Load and run the example

Once the library has been added, go to `File -> Examples`. You should see an
example near the bottom of the list named `TensorFlowLite:hello_world`. Select
it and click `hello_world` to load the example.

Use the Arduino IDE to build and upload the example. Once it is running,
you should see the built-in LED on your device flashing.

The Arduino Desktop IDE includes a plotter that we can use to display the sine
wave graphically. To view it, go to `Tools -> Serial Plotter`. You will see one
datapoint being logged for each inference cycle, expressed as a number between 0
and 255.

## Deploy to ESP32

The following instructions will help you build and deploy this sample
to [ESP32](https://www.espressif.com/en/products/hardware/esp32/overview)
devices using the [ESP IDF](https://github.com/espressif/esp-idf).

The sample has been tested on ESP-IDF version 4.0 with the following devices:
- [ESP32-DevKitC](http://esp-idf.readthedocs.io/en/latest/get-started/get-started-devkitc.html)
- [ESP-EYE](https://github.com/espressif/esp-who/blob/master/docs/en/get-started/ESP-EYE_Getting_Started_Guide.md)

### Install the ESP IDF

Follow the instructions of the
[ESP-IDF get started guide](https://docs.espressif.com/projects/esp-idf/en/latest/get-started/index.html)
to setup the toolchain and the ESP-IDF itself.

The next steps assume that the
[IDF environment variables are set](https://docs.espressif.com/projects/esp-idf/en/latest/get-started/index.html#step-4-set-up-the-environment-variables) :

 * The `IDF_PATH` environment variable is set
 * `idf.py` and Xtensa-esp32 tools (e.g. `xtensa-esp32-elf-gcc`) are in `$PATH`

### Generate the examples
The example project can be generated with the following command:
```
make -f tensorflow/lite/micro/tools/make/Makefile TARGET=esp generate_hello_world_esp_project
```

### Building the example

Go to the example project directory `cd
tensorflow/lite/micro/tools/make/gen/esp_xtensa-esp32/prj/hello_world/esp-idf`

Then build with `idf.py`
```
idf.py build
```

### Load and run the example

To flash (replace `/dev/ttyUSB0` with the device serial port):
```
idf.py --port /dev/ttyUSB0 flash
```

Monitor the serial output:
```
idf.py --port /dev/ttyUSB0 monitor
```

Use `Ctrl+]` to exit.

The previous two commands can be combined:
```
idf.py --port /dev/ttyUSB0 flash monitor
```

## Deploy to Himax WE1 EVB

The following instructions will help you build and deploy this example to
[HIMAX WE1 EVB](https://github.com/HimaxWiseEyePlus/bsp_tflu/tree/master/HIMAX_WE1_EVB_board_brief)
board. To understand more about using this board, please check
[HIMAX WE1 EVB user guide](https://github.com/HimaxWiseEyePlus/bsp_tflu/tree/master/HIMAX_WE1_EVB_user_guide).

### Initial Setup

To use the HIMAX WE1 EVB, please make sure following software are installed:

#### MetaWare Development Toolkit

See
[Install the Synopsys DesignWare ARC MetaWare Development Toolkit](/tensorflow/lite/micro/tools/make/targets/arc/README.md#install-the-synopsys-designware-arc-metaware-development-toolkit)
section for instructions on toolchain installation.

#### Make Tool version

A `'make'` tool is required for deploying Tensorflow Lite Micro applications on
HIMAX WE1 EVB, See
[Check make tool version](/tensorflow/lite/micro/tools/make/targets/arc/README.md#make-tool)
section for proper environment.

#### Serial Terminal Emulation Application

There are 2 main purposes for HIMAX WE1 EVB Debug UART port

-   print application output
-   burn application to flash by using xmodem send application binary

You can use any terminal emulation program (like [PuTTY](https://www.putty.org/)
or [minicom](https://linux.die.net/man/1/minicom)).

### Generate Example Project

The example project for HIMAX WE1 EVB platform can be generated with the
following command:

Download related third party data

```
make -f tensorflow/lite/micro/tools/make/Makefile TARGET=himax_we1_evb third_party_downloads
```

Generate hello world project

```
make -f tensorflow/lite/micro/tools/make/Makefile generate_hello_world_make_project TARGET=himax_we1_evb
```

### Build and Burn Example

Following the Steps to run hello world example at HIMAX WE1 EVB platform.

1.  Go to the generated example project directory.

    ```
    cd tensorflow/lite/micro/tools/make/gen/himax_we1_evb_arc/prj/hello_world/make
    ```

2.  Build the example using

    ```
    make app
    ```

3.  After example build finish, copy ELF file and map file to image generate
    tool directory. \
    image generate tool directory located at
    `'tensorflow/lite/micro/tools/make/downloads/himax_we1_sdk/image_gen_linux_v3/'`

    ```
    cp hello_world.elf himax_we1_evb.map ../../../../../downloads/himax_we1_sdk/image_gen_linux_v3/
    ```

4.  Go to flash image generate tool directory.

    ```
    cd ../../../../../downloads/himax_we1_sdk/image_gen_linux_v3/
    ```

    make sure this tool directory is in $PATH. You can permanently set it to
    PATH by

    ```
    export PATH=$PATH:$(pwd)
    ```

5.  run image generate tool, generate flash image file.

    *   Before running image generate tool, by typing `sudo chmod +x image_gen`
        and `sudo chmod +x sign_tool` to make sure it is executable.

    ```
    image_gen -e hello_world.elf -m himax_we1_evb.map -o out.img
    ```

6.  Download flash image file to HIMAX WE1 EVB by UART:

    *   more detail about download image through UART can be found at
        [HIMAX WE1 EVB update Flash image](https://github.com/HimaxWiseEyePlus/bsp_tflu/tree/master/HIMAX_WE1_EVB_user_guide#flash-image-update)

After these steps, press reset button on the HIMAX WE1 EVB, you will see
application output in the serial terminal.

## Deploy to SparkFun Edge

The following instructions will help you build and deploy this sample on the
[SparkFun Edge development board](https://sparkfun.com/products/15170).

![Animation on SparkFun Edge](images/animation_on_sparkfun_edge.gif)

If you're new to using this board, we recommend walking through the
[AI on a microcontroller with TensorFlow Lite and SparkFun Edge](https://codelabs.developers.google.com/codelabs/sparkfun-tensorflow)
codelab to get an understanding of the workflow.

### Compile the binary

The following command will download the required dependencies and then compile a
binary for the SparkFun Edge:

```
make -f tensorflow/lite/micro/tools/make/Makefile TARGET=sparkfun_edge hello_world_bin
```

The binary will be created in the following location:

```
tensorflow/lite/micro/tools/make/gen/sparkfun_edge_cortex-m4/bin/hello_world.bin
```

### Sign the binary

The binary must be signed with cryptographic keys to be deployed to the device.
We'll now run some commands that will sign our binary so it can be flashed to
the SparkFun Edge. The scripts we are using come from the Ambiq SDK, which is
downloaded when the `Makefile` is run.

Enter the following command to set up some dummy cryptographic keys we can use
for development:

```
cp tensorflow/lite/micro/tools/make/downloads/AmbiqSuite-Rel2.2.0/tools/apollo3_scripts/keys_info0.py \
tensorflow/lite/micro/tools/make/downloads/AmbiqSuite-Rel2.2.0/tools/apollo3_scripts/keys_info.py
```

Next, run the following command to create a signed binary:

```
python3 tensorflow/lite/micro/tools/make/downloads/AmbiqSuite-Rel2.2.0/tools/apollo3_scripts/create_cust_image_blob.py \
--bin tensorflow/lite/micro/tools/make/gen/sparkfun_edge_cortex-m4/bin/hello_world.bin \
--load-address 0xC000 \
--magic-num 0xCB \
-o main_nonsecure_ota \
--version 0x0
```

This will create the file `main_nonsecure_ota.bin`. We'll now run another
command to create a final version of the file that can be used to flash our
device with the bootloader script we will use in the next step:

```
python3 tensorflow/lite/micro/tools/make/downloads/AmbiqSuite-Rel2.2.0/tools/apollo3_scripts/create_cust_wireupdate_blob.py \
--load-address 0x20000 \
--bin main_nonsecure_ota.bin \
-i 6 \
-o main_nonsecure_wire \
--options 0x1
```

You should now have a file called `main_nonsecure_wire.bin` in the directory
where you ran the commands. This is the file we'll be flashing to the device.

### Flash the binary

Next, attach the board to your computer via a USB-to-serial adapter.

**Note:** If you're using the [SparkFun Serial Basic Breakout](https://www.sparkfun.com/products/15096),
you should [install the latest drivers](https://learn.sparkfun.com/tutorials/sparkfun-serial-basic-ch340c-hookup-guide#drivers-if-you-need-them)
before you continue.

Once connected, assign the USB device name to an environment variable:

```
export DEVICENAME=put your device name here
```

Set another variable with the baud rate:

```
export BAUD_RATE=921600
```

Now, hold the button marked `14` on the device. While still holding the button,
hit the button marked `RST`. Continue holding the button marked `14` while
running the following command:

```
python3 tensorflow/lite/micro/tools/make/downloads/AmbiqSuite-Rel2.2.0/tools/apollo3_scripts/uart_wired_update.py \
-b ${BAUD_RATE} ${DEVICENAME} \
-r 1 \
-f main_nonsecure_wire.bin \
-i 6
```

You should see a long stream of output as the binary is flashed to the device.
Once you see the following lines, flashing is complete:

```
Sending Reset Command.
Done.
```

If you don't see these lines, flashing may have failed. Try running through the
steps in [Flash the binary](#flash-the-binary) again (you can skip over setting
the environment variables). If you continue to run into problems, follow the
[AI on a microcontroller with TensorFlow Lite and SparkFun Edge](https://codelabs.developers.google.com/codelabs/sparkfun-tensorflow)
codelab, which includes more comprehensive instructions for the flashing
process.

The binary should now be deployed to the device. Hit the button marked `RST` to
reboot the board. You should see the device's four LEDs flashing in sequence.

Debug information is logged by the board while the program is running. To view
it, establish a serial connection to the board using a baud rate of `115200`.
On OSX and Linux, the following command should work:

```
screen ${DEVICENAME} 115200
```

You will see a lot of output flying past! To stop the scrolling, hit `Ctrl+A`,
immediately followed by `Esc`. You can then use the arrow keys to explore the
output, which will contain the results of running inference on various `x`
values:

```
x_value: 1.1843798*2^2, y_value: -1.9542645*2^-1
```

To stop viewing the debug output with `screen`, hit `Ctrl+A`, immediately
followed by the `K` key, then hit the `Y` key.


## Deploy to STM32F746

The following instructions will help you build and deploy the sample to the
[STM32F7 discovery kit](https://os.mbed.com/platforms/ST-Discovery-F746NG/)
using [ARM Mbed](https://github.com/ARMmbed/mbed-cli).

![Animation on STM32F746](images/animation_on_STM32F746.gif)

Before we begin, you'll need the following:

- STM32F7 discovery kit board
- Mini-USB cable
- ARM Mbed CLI ([installation instructions](https://os.mbed.com/docs/mbed-os/v5.12/tools/installation-and-setup.html))
- Python 2.7 and pip

Since Mbed requires a special folder structure for projects, we'll first run a
command to generate a subfolder containing the required source files in this
structure:

```
make -f tensorflow/lite/micro/tools/make/Makefile TARGET=mbed TAGS="CMSIS disco_f746ng" generate_hello_world_mbed_project
```

This will result in the creation of a new folder:

```
tensorflow/lite/micro/tools/make/gen/mbed_cortex-m4/prj/hello_world/mbed
```

This folder contains all of the example's dependencies structured in the correct
way for Mbed to be able to build it.

Change into the directory and run the following commands, making sure you are
using Python 2.7.15.

First, tell Mbed that the current directory is the root of an Mbed project:

```
mbed config root .
```

Next, tell Mbed to download the dependencies and prepare to build:

```
mbed deploy
```

By default, Mbed will build the project using C++98. However, TensorFlow Lite
requires C++11. Run the following Python snippet to modify the Mbed
configuration files so that it uses C++11:

```
python -c 'import fileinput, glob;
for filename in glob.glob("mbed-os/tools/profiles/*.json"):
  for line in fileinput.input(filename, inplace=True):
    print line.replace("\"-std=gnu++98\"","\"-std=c++11\", \"-fpermissive\"")'

```

<<<<<<< HEAD
=======
Note: Mbed has a dependency to an old version of arm_math.h and cmsis_gcc.h (adapted from the general [CMSIS-NN MBED example](https://github.com/tensorflow/tflite-micro/blob/main/tensorflow/lite/micro/kernels/cmsis_nn#example-2---mbed)). Therefore you need to copy the newer version as follows:
```bash
cp tensorflow/lite/micro/tools/make/downloads/cmsis/CMSIS/DSP/Include/\
arm_math.h mbed-os/cmsis/TARGET_CORTEX_M/arm_math.h
cp tensorflow/lite/micro/tools/make/downloads/cmsis/CMSIS/Core/Include/\
cmsis_gcc.h mbed-os/cmsis/TARGET_CORTEX_M/cmsis_gcc.h
```

>>>>>>> 2ddb3cc8
Finally, run the following command to compile:

```
mbed compile -m DISCO_F746NG -t GCC_ARM
```

This should result in a binary at the following path:

```
./BUILD/DISCO_F746NG/GCC_ARM/mbed.bin
```

To deploy, plug in your STM board and copy the file to it. On MacOS, you can do
this with the following command:

```
cp ./BUILD/DISCO_F746NG/GCC_ARM/mbed.bin /Volumes/DIS_F746NG/
```

Copying the file will initiate the flashing process. Once this is complete, you
should see an animation on the device's screen.


```
screen /dev/tty.usbmodem14403 9600
```

In addition to this animation, debug information is logged by the board while
the program is running. To view it, establish a serial connection to the board
using a baud rate of `9600`. On OSX and Linux, the following command should
work, replacing `/dev/tty.devicename` with the name of your device as it appears
in `/dev`:

```
screen /dev/tty.devicename 9600
```

You will see a lot of output flying past! To stop the scrolling, hit `Ctrl+A`,
immediately followed by `Esc`. You can then use the arrow keys to explore the
output, which will contain the results of running inference on various `x`
values:

```
x_value: 1.1843798*2^2, y_value: -1.9542645*2^-1
```

To stop viewing the debug output with `screen`, hit `Ctrl+A`, immediately
followed by the `K` key, then hit the `Y` key.

## Run the tests on a development machine

To compile and test this example on a desktop Linux or macOS machine, first
clone the TensorFlow repository from GitHub to a convenient place:

```bash
git clone --depth 1 https://github.com/tensorflow/tensorflow.git
```

Next, `cd` into the source directory from a terminal, and then run the following
command:

```bash
make -f tensorflow/lite/micro/tools/make/Makefile test_hello_world_test
```

This will take a few minutes, and downloads frameworks the code uses. Once the
process has finished, you should see a series of files get compiled, followed by
some logging output from a test, which should conclude with
`~~~ALL TESTS PASSED~~~`.

If you see this, it means that a small program has been built and run that loads
the trained TensorFlow model, runs some example inputs through it, and got the
expected outputs.

To understand how TensorFlow Lite does this, you can look at the source in
[hello_world_test.cc](hello_world_test.cc).
It's a fairly small amount of code that creates an interpreter, gets a handle to
a model that's been compiled into the program, and then invokes the interpreter
with the model and sample inputs.

## Train your own model

So far you have used an existing trained model to run inference on
microcontrollers. If you wish to train your own model, follow the instructions
given in the [train/](train/) directory.
<|MERGE_RESOLUTION|>--- conflicted
+++ resolved
@@ -518,28 +518,27 @@
 
 - STM32F7 discovery kit board
 - Mini-USB cable
-- ARM Mbed CLI ([installation instructions](https://os.mbed.com/docs/mbed-os/v5.12/tools/installation-and-setup.html))
-- Python 2.7 and pip
+- ARM Mbed CLI ([installation instructions](https://os.mbed.com/docs/mbed-os/v6.9/quick-start/build-with-mbed-cli.html). Check it out for MacOS Catalina - [mbed-cli is broken on MacOS Catalina #930](https://github.com/ARMmbed/mbed-cli/issues/930#issuecomment-660550734))
+- Python 3 and pip3
 
 Since Mbed requires a special folder structure for projects, we'll first run a
 command to generate a subfolder containing the required source files in this
 structure:
 
 ```
-make -f tensorflow/lite/micro/tools/make/Makefile TARGET=mbed TAGS="CMSIS disco_f746ng" generate_hello_world_mbed_project
+make -f tensorflow/lite/micro/tools/make/Makefile TARGET=disco_f746ng OPTIMIZED_KERNEL_DIR=cmsis_nn generate_hello_world_mbed_project
 ```
 
 This will result in the creation of a new folder:
 
 ```
-tensorflow/lite/micro/tools/make/gen/mbed_cortex-m4/prj/hello_world/mbed
+tensorflow/lite/micro/tools/make/gen/disco_f746ng_cortex-m4_default/prj/hello_world/mbed
 ```
 
 This folder contains all of the example's dependencies structured in the correct
 way for Mbed to be able to build it.
 
-Change into the directory and run the following commands, making sure you are
-using Python 2.7.15.
+Change into the directory and run the following commands.
 
 First, tell Mbed that the current directory is the root of an Mbed project:
 
@@ -553,20 +552,18 @@
 mbed deploy
 ```
 
-By default, Mbed will build the project using C++98. However, TensorFlow Lite
-requires C++11. Run the following Python snippet to modify the Mbed
+Older versions of Mbed will build the project using C++98. However, TensorFlow Lite
+requires C++11. If needed, run the following Python snippet to modify the Mbed
 configuration files so that it uses C++11:
 
 ```
 python -c 'import fileinput, glob;
 for filename in glob.glob("mbed-os/tools/profiles/*.json"):
   for line in fileinput.input(filename, inplace=True):
-    print line.replace("\"-std=gnu++98\"","\"-std=c++11\", \"-fpermissive\"")'
-
-```
-
-<<<<<<< HEAD
-=======
+    print(line.replace("\"-std=gnu++98\"","\"-std=c++11\", \"-fpermissive\""))'
+
+```
+
 Note: Mbed has a dependency to an old version of arm_math.h and cmsis_gcc.h (adapted from the general [CMSIS-NN MBED example](https://github.com/tensorflow/tflite-micro/blob/main/tensorflow/lite/micro/kernels/cmsis_nn#example-2---mbed)). Therefore you need to copy the newer version as follows:
 ```bash
 cp tensorflow/lite/micro/tools/make/downloads/cmsis/CMSIS/DSP/Include/\
@@ -575,7 +572,6 @@
 cmsis_gcc.h mbed-os/cmsis/TARGET_CORTEX_M/cmsis_gcc.h
 ```
 
->>>>>>> 2ddb3cc8
 Finally, run the following command to compile:
 
 ```
