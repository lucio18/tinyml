--- conflicted
+++ resolved
@@ -112,10 +112,7 @@
 
   # Set MAX_INT8 from 127 to 128 to compromise the range precision loss due to int8 quantization
   MIN_INT8, MAX_INT8 = -128, 128
-<<<<<<< HEAD
-=======
   # Narrow range (-min == max) is used for symmetrical quantization
->>>>>>> 0d624dba
   MIN_INT16, MAX_INT16 = -32767, 32767
 
   # Asymmertical quantized: scale * (qmax - zero_point) = rmax
