--- conflicted
+++ resolved
@@ -61,34 +61,30 @@
     requantize_flatbuffer_utils.requantize_fully_connected,
     schema_py_generated.BuiltinOperator.UNIDIRECTIONAL_SEQUENCE_LSTM:
     requantize_flatbuffer_utils.requantize_unidirectional_sequence_lstm,
-<<<<<<< HEAD
-    BuiltinOperator.SOFTMAX:
+    schema_py_generated.BuiltinOperator.SOFTMAX:
     requantize_flatbuffer_utils.requantize_softmax,
-    BuiltinOperator.CONV_2D:
+    schema_py_generated.BuiltinOperator.CONV_2D:
     requantize_flatbuffer_utils.requantize_fully_connected,
-    BuiltinOperator.DEPTHWISE_CONV_2D:
+    schema_py_generated.BuiltinOperator.DEPTHWISE_CONV_2D:
     requantize_flatbuffer_utils.requantize_fully_connected,
-    BuiltinOperator.TRANSPOSE_CONV:
+    schema_py_generated.BuiltinOperator.TRANSPOSE_CONV:
     requantize_flatbuffer_utils.requantize_transpose_conv,
-=======
-    schema_py_generated.BuiltinOperator.SOFTMAX:
-    requantize_flatbuffer_utils.requantize_softmax
->>>>>>> bf476061
 }
 
 # List of tested simple operators (no weight and bias, e.g., reshape) see tensorflow/lite/schema/schema.fbs for op code names
 _TESTED_SIMPLE_OPS = [
-<<<<<<< HEAD
-    BuiltinOperator.RESHAPE, BuiltinOperator.QUANTIZE,
-    BuiltinOperator.DEQUANTIZE, BuiltinOperator.MEAN,
-    BuiltinOperator.SQUARED_DIFFERENCE, BuiltinOperator.ADD,
-    BuiltinOperator.RSQRT, BuiltinOperator.MUL, BuiltinOperator.SUB,
-    BuiltinOperator.LEAKY_RELU, BuiltinOperator.LOGISTIC, BuiltinOperator.PAD
-=======
     schema_py_generated.BuiltinOperator.RESHAPE,
     schema_py_generated.BuiltinOperator.QUANTIZE,
-    schema_py_generated.BuiltinOperator.DEQUANTIZE
->>>>>>> bf476061
+    schema_py_generated.BuiltinOperator.DEQUANTIZE,
+    schema_py_generated.BuiltinOperator.MEAN,
+    schema_py_generated.BuiltinOperator.SQUARED_DIFFERENCE,
+    schema_py_generated.BuiltinOperator.ADD,
+    schema_py_generated.BuiltinOperator.RSQRT,
+    schema_py_generated.BuiltinOperator.MUL,
+    schema_py_generated.BuiltinOperator.SUB,
+    schema_py_generated.BuiltinOperator.LEAKY_RELU,
+    schema_py_generated.BuiltinOperator.LOGISTIC,
+    schema_py_generated.BuiltinOperator.PAD
 ]
 
 _SUPPORTED_OPS = set(
