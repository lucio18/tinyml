# Copyright 2021 The TensorFlow Authors. All Rights Reserved.
#
# Licensed under the Apache License, Version 2.0 (the "License");
# you may not use this file except in compliance with the License.
# You may obtain a copy of the License at
#
#     http://www.apache.org/licenses/LICENSE-2.0
#
# Unless required by applicable law or agreed to in writing, software
# distributed under the License is distributed on an "AS IS" BASIS,
# WITHOUT WARRANTIES OR CONDITIONS OF ANY KIND, either express or implied.
# See the License for the specific language governing permissions and
# limitations under the License.
# ==============================================================================

ifneq (3.82,$(firstword $(sort $(MAKE_VERSION) 3.82)))
  $(error "Requires make version 3.82 or later (current is $(MAKE_VERSION))")
endif

# root directory of tensorflow
TENSORFLOW_ROOT :=
MAKEFILE_DIR := tensorflow/lite/micro/tools/make

#  Override this on make command line to parse third party downloads during project generation
#  make -f tensorflow/lite/micro/tools/make/Makefile PARSE_THIRD_PARTY=true TARGET=apollo3evb generate_hello_world_make_project
PARSE_THIRD_PARTY :=


# Pull in some convenience functions.
include $(MAKEFILE_DIR)/helper_functions.inc

# Try to figure out the host system
HOST_OS :=
ifeq ($(OS),Windows_NT)
	HOST_OS = windows
else
	UNAME_S := $(shell uname -s)
	ifeq ($(UNAME_S),Linux)
		HOST_OS := linux
	endif
	ifeq ($(UNAME_S),Darwin)
		HOST_OS := osx
	endif
endif

# Determine the host architecture, with any ix86 architecture being labelled x86_32
HOST_ARCH := $(shell if uname -m | grep -Eq 'i[345678]86'; then echo x86_32; else echo $(shell uname -m); fi)

# Override these on the make command line to target a specific architecture. For example:
# make -f tensorflow/lite/Makefile TARGET=rpi TARGET_ARCH=armv7l
TARGET := $(HOST_OS)
TARGET_ARCH := $(HOST_ARCH)

# Default compiler and tool names:
TOOLCHAIN:=gcc
CXX_TOOL := g++
CC_TOOL := gcc
AR_TOOL := ar

ifneq ($(TAGS),)
  $(error The TAGS command line option is no longer supported in the TFLM Makefile.)
endif

# Specify which specialized kernel implementation should be pulled in.
OPTIMIZED_KERNEL_DIR :=

# Override this variable from the command line in case the optimized kernels are
# in a different directory.
OPTIMIZED_KERNEL_DIR_PREFIX := tensorflow/lite/micro/kernels

# Specify which co-processor's kernel implementation should be pulled in.
# If the same kernel is implemented in both kernels/OPTIMIZED_KERNEL_DIR and
# kernels/CO_PROCESSOR, then the implementation from kernels/CO_PROCESSOR will
# be used.
CO_PROCESSOR :=

# This is obviously horrible.  We need to generate these 3 versions of the
# include directories from one source.
INCLUDES := \
-I. \
-I$(MAKEFILE_DIR)/downloads/gemmlowp \
-I$(MAKEFILE_DIR)/downloads/flatbuffers/include \
-I$(MAKEFILE_DIR)/downloads/ruy

# Same list of paths, but now relative to the generated project files.
GENERATED_PROJECT_INCLUDES := \
-I. \
-I./third_party/gemmlowp \
-I./third_party/flatbuffers/include \
-I./third_party/ruy

# Same list of paths, but now in the format the generate_keil_project.py
# script expects them.
PROJECT_INCLUDES := \
. \
third_party/gemmlowp \
third_party/flatbuffers/include \
third_party/ruy

TEST_SCRIPT :=

MICROLITE_LIBS := -lm

# For the target, optimized_kernel_dir, and co-processor as specified on the
# command line we add -D<tag> to the cflags to allow for #idefs in the code.
#
# We apply the following transformations (via the tr command):
#   1. Convert to uppercase (TARGET=xtensa -> -DXTENSA)

ADDITIONAL_DEFINES := -D$(shell echo $(TARGET) | tr [a-z] [A-Z])

ifneq ($(OPTIMIZED_KERNEL_DIR),)
  ADDITIONAL_DEFINES += -D$(shell echo $(OPTIMIZED_KERNEL_DIR) | tr [a-z] [A-Z])
endif

ifneq ($(CO_PROCESSOR),)
  ADDITIONAL_DEFINES += -D$(shell echo $(CO_PROCESSOR) | tr [a-z] [A-Z])
endif

CORE_OPTIMIZATION_LEVEL := -Os
KERNEL_OPTIMIZATION_LEVEL := -O2

# Warn if deprecated optimization level is set.
OPTIMIZATION_LEVEL :=
ifneq ($(OPTIMIZATION_LEVEL),)
$(error "OPTIMIZATION_LEVEL is no longer used.")
endif


CC_WARNINGS := \
  -Wsign-compare \
  -Wdouble-promotion \
  -Wshadow \
  -Wunused-variable \
  -Wmissing-field-initializers \
  -Wunused-function \
  -Wswitch \
  -Wvla \
  -Wall \
  -Wextra \
  -Wstrict-aliasing \
  -Wno-unused-parameter

COMMON_FLAGS := \
  -Werror \
  -fno-unwind-tables \
  -ffunction-sections \
  -fdata-sections \
  -fmessage-length=0 \
  -DTF_LITE_STATIC_MEMORY \
  -DTF_LITE_DISABLE_X86_NEON \
  $(CC_WARNINGS) \
  $(ADDITIONAL_DEFINES)

ifeq ($(TARGET), $(HOST_OS))
  # If we are not doing a cross-compilation then -DTF_LITE_USE_CTIME is what we
  # want to have by default.
  COMMON_FLAGS += -DTF_LITE_USE_CTIME
endif

CXXFLAGS := \
  -std=c++11 \
  -fno-rtti \
  -fno-exceptions \
  -fno-threadsafe-statics \
  $(COMMON_FLAGS)

CCFLAGS := \
  -Wimplicit-function-declaration \
  -std=c11 \
  $(COMMON_FLAGS)

ARFLAGS := -r

ifeq ($(TOOLCHAIN), gcc)
  ifneq ($(TARGET), osx)
    # GCC on MacOS uses an LLVM backend so we avoid the additional linker flags
    # that are unsupported with LLVM.
    LDFLAGS += \
      -Wl,--fatal-warnings \
      -Wl,--gc-sections
  endif
endif

# override these in the makefile.inc for specific compiler targets
TARGET_TOOLCHAIN_PREFIX :=
TARGET_TOOLCHAIN_ROOT :=

# Specifying BUILD_TYPE=<blah> as part of the make command gives us a few
# options to choose from.
#
# If BUILD_TYPE is not specified, the default build (which should be suitable
# most of the time) has all of the error checking logic at the expense of a
# latency increase of ~5-10% relative to BUILD_TYPE=release_with_logs.
#
# This default build is most suited for usual development and testing as is
# highlighted by the discussion on this github pull request:
# https://github.com/tensorflow/tensorflow/pull/42314#issuecomment-694360567
BUILD_TYPE := default
ifeq ($(BUILD_TYPE), debug)
	# Specifying BUILD_TYPE=debug adds debug symbols to the binary (and makes it
	# larger) and should be used to run a binary with gdb.
	CXXFLAGS += -g
	CCFLAGS  += -g
else ifeq ($(BUILD_TYPE), release)
	# The 'release' build results in the smallest binary (by virtue of removing
	# strings from log messages, DCHECKs ...).
	#
	# The down-side is that we currently do not have a good mechanism to allow
	# for logging that is not related to errors (e.g. profiling information, or
	# logs that help determine if tests pass or fail). As a result, we are unable
	# to run tests or benchmarks with BUILD_TYPE=release (which is a bit
	# counter-intuitive). TODO(b/158205789): A global error reporter might help.
	#
	# For a close approximation of the release build use
	# BUILD_TYPE=release_with_logs.
	CXXFLAGS += -DNDEBUG -DTF_LITE_STRIP_ERROR_STRINGS
	CCFLAGS  += -DNDEBUG -DTF_LITE_STRIP_ERROR_STRINGS
else ifeq ($(BUILD_TYPE), release_with_logs)
	# The latency with BUILD_TYPE=release_with_logs will be close to the 'release'
	# build and there will still be error logs. This build type may be preferable
	# for profiling and benchmarking.
	CXXFLAGS += -DNDEBUG
	CCFLAGS  += -DNDEBUG
else ifeq ($(BUILD_TYPE), no_tf_lite_static_memory)
	# This build should not be used to run any binaries/tests since
	# TF_LITE_STATIC_MEMORY should be defined for all micro builds. However,
	# having a build without TF_LITE_STATIC_MEMORY is useful to catch errors in
	# code that is shared between TfLite Mobile and TfLite Micro. See this issue
	# for more details:
	# https://github.com/tensorflow/tensorflow/issues/43076
	CXXFLAGS := $(filter-out -DTF_LITE_STATIC_MEMORY, $(CXXFLAGS))
	CCFLAGS := $(filter-out -DTF_LITE_STATIC_MEMORY, $(CCFLAGS))
endif

# This library is the main target for this makefile. It will contain a minimal
# runtime that can be linked in to other programs.
MICROLITE_LIB_NAME := libtensorflow-microlite.a

<<<<<<< HEAD
# Where compiled objects are stored.
GENDIR := $(MAKEFILE_DIR)/gen/$(TARGET)_$(TARGET_ARCH)_$(BUILD_TYPE)/
CORE_OBJDIR := $(GENDIR)obj/core/
KERNEL_OBJDIR := $(GENDIR)obj/kernels/
THIRD_PARTY_OBJDIR := $(GENDIR)obj/third_party/
GENERATED_SRCS_DIR := $(GENDIR)genfiles/
BINDIR := $(GENDIR)bin/
LIBDIR := $(GENDIR)lib/
PRJDIR := $(GENDIR)prj/

=======
>>>>>>> 8e86e1c2
# These two must be defined before we include the target specific Makefile.inc
# because we filter out the examples that are not supported for those targets.
# See targets/xtensa_xpg_makefile.inc for an example.
#
# We limit max depth of directories to search to not include target specific
# Makefiles that are included directly by the main example Makefile. See
# examples/micro_speech/Makefile.inc for an example. At the same time, we
# search till an arbitrary depth for files named Makefile_internal.inc as a way
# to bypass this check and allow for deeper directory structures.
MICRO_LITE_EXAMPLE_TESTS := $(shell find tensorflow/lite/micro/examples/ -maxdepth 2 -name Makefile.inc)
# Internal examples are copied outside the TFLM repo in ../google.
MICRO_LITE_EXAMPLE_TESTS += $(shell find ../google/ -name Makefile_internal.inc)

MICRO_LITE_BENCHMARKS := $(wildcard tensorflow/lite/micro/benchmarks/Makefile.inc)

# TODO(b/152645559): move all benchmarks to benchmarks directory.
MICROLITE_BENCHMARK_SRCS := \
$(wildcard tensorflow/lite/micro/benchmarks/*benchmark.cc)

MICROLITE_TEST_SRCS := \
tensorflow/lite/micro/flatbuffer_utils_test.cc \
tensorflow/lite/micro/memory_arena_threshold_test.cc \
tensorflow/lite/micro/memory_helpers_test.cc \
tensorflow/lite/micro/micro_allocator_test.cc \
tensorflow/lite/micro/micro_error_reporter_test.cc \
tensorflow/lite/micro/micro_interpreter_test.cc \
tensorflow/lite/micro/micro_mutable_op_resolver_test.cc \
tensorflow/lite/micro/micro_string_test.cc \
tensorflow/lite/micro/micro_time_test.cc \
tensorflow/lite/micro/micro_utils_test.cc \
tensorflow/lite/micro/recording_micro_allocator_test.cc \
tensorflow/lite/micro/recording_simple_memory_allocator_test.cc \
tensorflow/lite/micro/simple_memory_allocator_test.cc \
tensorflow/lite/micro/testing_helpers_test.cc \
tensorflow/lite/micro/kernels/activations_test.cc \
tensorflow/lite/micro/kernels/add_test.cc \
tensorflow/lite/micro/kernels/add_n_test.cc \
tensorflow/lite/micro/kernels/arg_min_max_test.cc \
tensorflow/lite/micro/kernels/batch_to_space_nd_test.cc \
tensorflow/lite/micro/kernels/cast_test.cc \
tensorflow/lite/micro/kernels/ceil_test.cc \
tensorflow/lite/micro/kernels/circular_buffer_test.cc \
tensorflow/lite/micro/kernels/comparisons_test.cc \
tensorflow/lite/micro/kernels/concatenation_test.cc \
tensorflow/lite/micro/kernels/conv_test.cc \
tensorflow/lite/micro/kernels/cumsum_test.cc \
tensorflow/lite/micro/kernels/depth_to_space_test.cc \
tensorflow/lite/micro/kernels/depthwise_conv_test.cc \
tensorflow/lite/micro/kernels/dequantize_test.cc \
tensorflow/lite/micro/kernels/detection_postprocess_test.cc \
tensorflow/lite/micro/kernels/elementwise_test.cc \
tensorflow/lite/micro/kernels/elu_test.cc \
tensorflow/lite/micro/kernels/exp_test.cc \
tensorflow/lite/micro/kernels/expand_dims_test.cc \
tensorflow/lite/micro/kernels/fill_test.cc \
tensorflow/lite/micro/kernels/floor_test.cc \
tensorflow/lite/micro/kernels/floor_div_test.cc \
tensorflow/lite/micro/kernels/floor_mod_test.cc \
tensorflow/lite/micro/kernels/fully_connected_test.cc \
tensorflow/lite/micro/kernels/gather_test.cc \
tensorflow/lite/micro/kernels/gather_nd_test.cc \
tensorflow/lite/micro/kernels/hard_swish_test.cc \
tensorflow/lite/micro/kernels/l2norm_test.cc \
tensorflow/lite/micro/kernels/l2_pool_2d_test.cc \
tensorflow/lite/micro/kernels/leaky_relu_test.cc \
tensorflow/lite/micro/kernels/logical_test.cc \
tensorflow/lite/micro/kernels/logistic_test.cc \
tensorflow/lite/micro/kernels/log_softmax_test.cc \
tensorflow/lite/micro/kernels/maximum_minimum_test.cc \
tensorflow/lite/micro/kernels/mul_test.cc \
tensorflow/lite/micro/kernels/neg_test.cc \
tensorflow/lite/micro/kernels/pack_test.cc \
tensorflow/lite/micro/kernels/pad_test.cc \
tensorflow/lite/micro/kernels/pooling_test.cc \
tensorflow/lite/micro/kernels/prelu_test.cc \
tensorflow/lite/micro/kernels/quantization_util_test.cc \
tensorflow/lite/micro/kernels/quantize_test.cc \
tensorflow/lite/micro/kernels/reduce_test.cc \
tensorflow/lite/micro/kernels/reshape_test.cc \
tensorflow/lite/micro/kernels/resize_bilinear_test.cc \
tensorflow/lite/micro/kernels/resize_nearest_neighbor_test.cc \
tensorflow/lite/micro/kernels/round_test.cc \
tensorflow/lite/micro/kernels/shape_test.cc \
tensorflow/lite/micro/kernels/softmax_test.cc \
tensorflow/lite/micro/kernels/space_to_batch_nd_test.cc \
tensorflow/lite/micro/kernels/space_to_depth_test.cc \
tensorflow/lite/micro/kernels/split_test.cc \
tensorflow/lite/micro/kernels/split_v_test.cc \
tensorflow/lite/micro/kernels/squeeze_test.cc \
tensorflow/lite/micro/kernels/strided_slice_test.cc \
tensorflow/lite/micro/kernels/sub_test.cc \
tensorflow/lite/micro/kernels/svdf_test.cc \
tensorflow/lite/micro/kernels/tanh_test.cc \
tensorflow/lite/micro/kernels/transpose_test.cc \
tensorflow/lite/micro/kernels/transpose_conv_test.cc \
tensorflow/lite/micro/kernels/unpack_test.cc \
tensorflow/lite/micro/kernels/zeros_like_test.cc \
tensorflow/lite/micro/memory_planner/greedy_memory_planner_test.cc \
tensorflow/lite/micro/memory_planner/linear_memory_planner_test.cc

MICROLITE_CC_KERNEL_SRCS := \
tensorflow/lite/micro/kernels/activations.cc \
tensorflow/lite/micro/kernels/activations_common.cc \
tensorflow/lite/micro/kernels/add.cc \
tensorflow/lite/micro/kernels/add_n.cc \
tensorflow/lite/micro/kernels/arg_min_max.cc \
tensorflow/lite/micro/kernels/batch_to_space_nd.cc \
tensorflow/lite/micro/kernels/cast.cc \
tensorflow/lite/micro/kernels/ceil.cc \
tensorflow/lite/micro/kernels/circular_buffer.cc \
tensorflow/lite/micro/kernels/comparisons.cc \
tensorflow/lite/micro/kernels/concatenation.cc \
tensorflow/lite/micro/kernels/conv.cc \
tensorflow/lite/micro/kernels/conv_common.cc \
tensorflow/lite/micro/kernels/cumsum.cc \
tensorflow/lite/micro/kernels/depth_to_space.cc \
tensorflow/lite/micro/kernels/depthwise_conv.cc \
tensorflow/lite/micro/kernels/depthwise_conv_common.cc \
tensorflow/lite/micro/kernels/dequantize.cc \
tensorflow/lite/micro/kernels/detection_postprocess.cc \
tensorflow/lite/micro/kernels/elementwise.cc \
tensorflow/lite/micro/kernels/elu.cc \
tensorflow/lite/micro/kernels/ethosu.cc \
tensorflow/lite/micro/kernels/exp.cc \
tensorflow/lite/micro/kernels/expand_dims.cc \
tensorflow/lite/micro/kernels/fill.cc \
tensorflow/lite/micro/kernels/floor.cc \
tensorflow/lite/micro/kernels/floor_div.cc \
tensorflow/lite/micro/kernels/floor_mod.cc \
tensorflow/lite/micro/kernels/fully_connected.cc \
tensorflow/lite/micro/kernels/fully_connected_common.cc \
tensorflow/lite/micro/kernels/gather.cc \
tensorflow/lite/micro/kernels/gather_nd.cc \
tensorflow/lite/micro/kernels/hard_swish.cc \
tensorflow/lite/micro/kernels/hard_swish_common.cc \
tensorflow/lite/micro/kernels/if.cc \
tensorflow/lite/micro/kernels/kernel_runner.cc \
tensorflow/lite/micro/kernels/kernel_util.cc \
tensorflow/lite/micro/kernels/l2norm.cc \
tensorflow/lite/micro/kernels/l2_pool_2d.cc \
tensorflow/lite/micro/kernels/leaky_relu.cc \
tensorflow/lite/micro/kernels/logical.cc \
tensorflow/lite/micro/kernels/logical_common.cc \
tensorflow/lite/micro/kernels/logistic.cc \
tensorflow/lite/micro/kernels/logistic_common.cc \
tensorflow/lite/micro/kernels/log_softmax.cc \
tensorflow/lite/micro/kernels/maximum_minimum.cc \
tensorflow/lite/micro/kernels/mul.cc \
tensorflow/lite/micro/kernels/neg.cc \
tensorflow/lite/micro/kernels/pack.cc \
tensorflow/lite/micro/kernels/pad.cc \
tensorflow/lite/micro/kernels/pooling.cc \
tensorflow/lite/micro/kernels/pooling_common.cc \
tensorflow/lite/micro/kernels/prelu.cc \
tensorflow/lite/micro/kernels/quantize.cc \
tensorflow/lite/micro/kernels/quantize_common.cc \
tensorflow/lite/micro/kernels/reduce.cc \
tensorflow/lite/micro/kernels/reshape.cc \
tensorflow/lite/micro/kernels/resize_bilinear.cc \
tensorflow/lite/micro/kernels/resize_nearest_neighbor.cc \
tensorflow/lite/micro/kernels/round.cc \
tensorflow/lite/micro/kernels/shape.cc \
tensorflow/lite/micro/kernels/softmax.cc \
tensorflow/lite/micro/kernels/softmax_common.cc \
tensorflow/lite/micro/kernels/space_to_batch_nd.cc \
tensorflow/lite/micro/kernels/space_to_depth.cc \
tensorflow/lite/micro/kernels/split.cc \
tensorflow/lite/micro/kernels/split_v.cc \
tensorflow/lite/micro/kernels/squeeze.cc \
tensorflow/lite/micro/kernels/strided_slice.cc \
tensorflow/lite/micro/kernels/sub.cc \
tensorflow/lite/micro/kernels/svdf.cc \
tensorflow/lite/micro/kernels/svdf_common.cc \
tensorflow/lite/micro/kernels/tanh.cc \
tensorflow/lite/micro/kernels/transpose.cc \
tensorflow/lite/micro/kernels/transpose_conv.cc \
tensorflow/lite/micro/kernels/unpack.cc \
tensorflow/lite/micro/kernels/zeros_like.cc

MICROLITE_TEST_HDRS := \
$(wildcard tensorflow/lite/micro/testing/*.h)

# The explicitly specified list of sources and headers that are shared between
# TfLite and TFLM are in the ci/sync_from_upstream_tf.sh script.
TFL_CC_SRCS := \
$(shell find tensorflow/lite -type d \( -path tensorflow/lite/experimental -o -path tensorflow/lite/micro \) -prune -false -o -name "*.cc" -o -name "*.c")

TFL_CC_HDRS := \
$(shell find tensorflow/lite -type d \( -path tensorflow/lite/experimental -o -path tensorflow/lite/micro \) -prune -false -o -name "*.h")

MICROLITE_CC_BASE_SRCS := \
$(wildcard tensorflow/lite/micro/*.cc) \
$(wildcard tensorflow/lite/micro/memory_planner/*.cc) \
$(TFL_CC_SRCS)

MICROLITE_CC_HDRS := \
$(wildcard tensorflow/lite/micro/*.h) \
$(wildcard tensorflow/lite/micro/benchmarks/*model_data.h) \
$(wildcard tensorflow/lite/micro/kernels/*.h) \
$(wildcard tensorflow/lite/micro/memory_planner/*.h) \
LICENSE \
$(TFL_CC_HDRS)

# Load custom kernels.
include $(MAKEFILE_DIR)/additional_kernels.inc

MICROLITE_CC_SRCS := $(filter-out $(MICROLITE_TEST_SRCS), $(MICROLITE_CC_BASE_SRCS))
MICROLITE_CC_SRCS := $(filter-out $(MICROLITE_BENCHMARK_SRCS), $(MICROLITE_CC_SRCS))

# For project generation v1, the headers that are common to all targets need to
# have a third_party prefix. Other third_party headers (e.g. CMSIS) do not have
# this requirement and are added to THIRD_PARTY_CC_HDRS with full path from the
# tensorflow root. This inconsistency may also be the reason why (for
# example) these different third party libraries are fund in different paths in
# the Arduino output tree.
#
# The convention with the (under development) project generation v2 is for all
# third party paths to be relative to the root of the git repository. We are
# keeping backwards compatibility between v1 and v2 by having a
# THIRD_PARTY_CC_HDRS_BASE variable and adding in a third_party prefix to
# THIRD_PARTY_CC_HDRS later on in the Makefile logic.
# TODO(#47413): remove this additional logic once we are ready to switch over to
# project generation v2.
THIRD_PARTY_CC_HDRS :=

# TODO(b/165940489): Figure out how to avoid including fixed point
# platform-specific headers.
THIRD_PARTY_CC_HDRS_BASE := \
gemmlowp/fixedpoint/fixedpoint.h \
gemmlowp/fixedpoint/fixedpoint_neon.h \
gemmlowp/fixedpoint/fixedpoint_sse.h \
gemmlowp/internal/detect_platform.h \
gemmlowp/LICENSE \
flatbuffers/include/flatbuffers/base.h \
flatbuffers/include/flatbuffers/stl_emulation.h \
flatbuffers/include/flatbuffers/flatbuffers.h \
flatbuffers/include/flatbuffers/flexbuffers.h \
flatbuffers/include/flatbuffers/util.h \
flatbuffers/LICENSE.txt \
ruy/ruy/profiler/instrumentation.h

MAKE_PROJECT_FILES := \
  Makefile \
  README_MAKE.md \
  .vscode/tasks.json

MBED_PROJECT_FILES := \
  README_MBED.md \
  mbed-os.lib \
  mbed_app.json

KEIL_PROJECT_FILES := \
  README_KEIL.md \
  keil_project.uvprojx

ARDUINO_PROJECT_FILES := \
  library.properties

ESP_PROJECT_FILES := \
  README_ESP.md \
  CMakeLists.txt \
  main/CMakeLists.txt \
  components/tfmicro/CMakeLists.txt

ALL_PROJECT_TARGETS :=

ARDUINO_LIBRARY_TARGETS :=
ARDUINO_LIBRARY_ZIPS :=

# For some invocations of the makefile, it is useful to avoid downloads. This
# can be achieved by explicitly passing in DISABLE_DOWNLOADS=true on the command
# line. Note that for target-specific downloads (e.g. CMSIS) there will need to
# be corresponding checking in the respecitve included makefiles (e.g.
# ext_libs/cmsis_nn.inc)
DISABLE_DOWNLOADS :=

ifneq ($(DISABLE_DOWNLOADS), true)
  # The download scripts require that the downloads directory already exist for
  # improved error checking. To accomodate that, we first create a downloads
  # directory.
  $(shell mkdir -p ${MAKEFILE_DIR}/downloads)

  # Directly download the flatbuffers library.
  DOWNLOAD_RESULT := $(shell $(MAKEFILE_DIR)/flatbuffers_download.sh ${MAKEFILE_DIR}/downloads)
  ifneq ($(DOWNLOAD_RESULT), SUCCESS)
    $(error Something went wrong with the flatbuffers download: $(DOWNLOAD_RESULT))
  endif

  DOWNLOAD_RESULT := $(shell $(MAKEFILE_DIR)/pigweed_download.sh ${MAKEFILE_DIR}/downloads)
  ifneq ($(DOWNLOAD_RESULT), SUCCESS)
    $(error Something went wrong with the pigweed download: $(DOWNLOAD_RESULT))
  endif

  include $(MAKEFILE_DIR)/third_party_downloads.inc
  THIRD_PARTY_DOWNLOADS :=
  $(eval $(call add_third_party_download,$(GEMMLOWP_URL),$(GEMMLOWP_MD5),gemmlowp,))
  $(eval $(call add_third_party_download,$(RUY_URL),$(RUY_MD5),ruy,))
  $(eval $(call add_third_party_download,$(PERSON_MODEL_URL),$(PERSON_MODEL_MD5),person_model_grayscale,))
  RESULT := $(shell $(MAKEFILE_DIR)/person_detection_int8_download.sh ${MAKEFILE_DIR}/downloads $(CO_PROCESSOR))
  ifneq ($(RESULT), SUCCESS)
    $(error Something went wrong with the person detection int8 model download: $(RESULT))
  endif
endif

# The target-specific makefile must have a name that is exactly
# TARGET_makefile.inc and is only needed for cross-compilation (i.e. when TARGET
# is different from the HOST_OS).
# There are also some other targets like arduino and CHRE that are also special
# in that they do no have a <target>_makefile but are still used to create a
# directory for the generated artifacts. We are using a workaround right now and
# will be separating the project generation from the Makefile in the future.
TARGETS_WITHOUT_MAKEFILES := \
$(HOST_OS) \
arduino

# This specific string needs to be outputted for a test to be recognized as
# having passed.
TEST_PASS_STRING:='~~~ALL TESTS PASSED~~~'

# ${TARGET}_makefile.inc can set this to true to allow it to defined a custom
# implementation for `make test`. See bluepill_makefile as an example.
TARGET_SPECIFIC_MAKE_TEST:=0

ifeq ($(findstring $(TARGET),$(TARGETS_WITHOUT_MAKEFILES)),)
  include $(MAKEFILE_DIR)/targets/$(TARGET)_makefile.inc
endif

ifneq ($(OPTIMIZED_KERNEL_DIR),)
  PATH_TO_OPTIMIZED_KERNELS := $(OPTIMIZED_KERNEL_DIR_PREFIX)/$(OPTIMIZED_KERNEL_DIR)

  # Check that OPTIMIZED_KERNEL_DIR is valid to avoid unexpected fallback to
  # reference kernels. See http://b/183546742 for more context.
  RESULT := $(shell $(MAKEFILE_DIR)/check_optimized_kernel_dir.sh $(PATH_TO_OPTIMIZED_KERNELS))
  ifneq ($(RESULT), SUCCESS)
    $(error Incorrect OPTIMIZED_KERNEL_DIR: $(RESULT))
  endif

  include $(MAKEFILE_DIR)/ext_libs/$(OPTIMIZED_KERNEL_DIR).inc
  # Specialize for the optimized kernels
  MICROLITE_CC_KERNEL_SRCS := $(shell python3 $(MAKEFILE_DIR)/specialize_files.py \
		--base_files "$(MICROLITE_CC_KERNEL_SRCS)" \
		--specialize_directory $(PATH_TO_OPTIMIZED_KERNELS))
endif

# If a co-processor is specified on the command line with
# CO_PROCESSOR=<co_processor> then we will include ext_libs/<co_processor>.inc
# and find additional kernel sources in kernels/<co_processor>/
#
# That the co-processor specialization of the kernel sources happens after the
# optimized_kernel_dir means that if there is an implementation of the same
# kernel in both directories, the one from co_processor will be used.
ifneq ($(CO_PROCESSOR),)
  include $(MAKEFILE_DIR)/ext_libs/$(CO_PROCESSOR).inc
  # Specialize for the coprocessor kernels.
  MICROLITE_CC_KERNEL_SRCS := $(call substitute_specialized_implementations,$(MICROLITE_CC_KERNEL_SRCS),$(CO_PROCESSOR))
endif

# TODO(#47413): Remove this logic once we are switched over to the newer version
# of project generation (v2). Project generation v1 needs the "base" third party
# headers to have a prefix of third_party/. In order to support v2 prototyping
# without a lot of changes with the v1 system, we are manually adding in this
# prefix, and also making a copy in THIRD_PARTY_CC_HDRS_V2 that will be used in
# the list_third_party_headers target.
THIRD_PARTY_CC_HDRS_V2 := $(THIRD_PARTY_CC_HDRS)
THIRD_PARTY_CC_HDRS += $(addprefix third_party/,$(THIRD_PARTY_CC_HDRS_BASE))

# Specialize for debug_log. micro_time etc.
MICROLITE_CC_SRCS := $(call substitute_specialized_implementations,$(MICROLITE_CC_SRCS),$(TARGET))

ALL_SRCS := \
	$(MICROLITE_CC_SRCS) \
	$(MICROLITE_CC_KERNEL_SRCS) \
	$(MICROLITE_TEST_SRCS)

# Where compiled objects are stored.
GENDIR := $(MAKEFILE_DIR)/gen/$(TARGET)_$(TARGET_ARCH)_$(BUILD_TYPE)/
CORE_OBJDIR := $(GENDIR)obj/core/
KERNEL_OBJDIR := $(GENDIR)obj/kernels/
THIRD_PARTY_OBJDIR := $(GENDIR)obj/third_party/
BINDIR := $(GENDIR)bin/
LIBDIR := $(GENDIR)lib/
PRJDIR := $(GENDIR)prj/

MICROLITE_LIB_PATH := $(LIBDIR)$(MICROLITE_LIB_NAME)

CXX := $(TARGET_TOOLCHAIN_ROOT)${TARGET_TOOLCHAIN_PREFIX}${CXX_TOOL}
CC := $(TARGET_TOOLCHAIN_ROOT)${TARGET_TOOLCHAIN_PREFIX}${CC_TOOL}
AR := $(TARGET_TOOLCHAIN_ROOT)${TARGET_TOOLCHAIN_PREFIX}${AR_TOOL}

# The default Makefile target(all) must appear before any target,
# which is compiled if there's no command-line arguments.
all: $(MICROLITE_LIB_PATH)

# Include output directory since example cc files depend on generated headers.
INCLUDES += -I$(GENERATED_SRCS_DIR)

# Load the examples.
include $(MICRO_LITE_EXAMPLE_TESTS)

# Load the benchmarks.
include $(MICRO_LITE_BENCHMARKS)

# Load custom kernel tests.
include $(MAKEFILE_DIR)/additional_tests.inc

# Create rules for downloading third-party dependencies.
THIRD_PARTY_TARGETS :=
$(foreach DOWNLOAD,$(THIRD_PARTY_DOWNLOADS),$(eval $(call create_download_rule,$(DOWNLOAD))))
third_party_downloads: $(THIRD_PARTY_TARGETS)

MICROLITE_LIB_OBJS := $(addprefix $(CORE_OBJDIR), \
$(patsubst %.S,%.o,$(patsubst %.cc,%.o,$(patsubst %.c,%.o,$(MICROLITE_CC_SRCS)))))

MICROLITE_THIRD_PARTY_OBJS := $(addprefix $(THIRD_PARTY_OBJDIR), \
$(patsubst %.S,%.o,$(patsubst %.cc,%.o,$(patsubst %.c,%.o,$(THIRD_PARTY_CC_SRCS)))))

MICROLITE_KERNEL_OBJS := $(addprefix $(KERNEL_OBJDIR), \
$(patsubst %.S,%.o,$(patsubst %.cc,%.o,$(patsubst %.c,%.o,$(MICROLITE_CC_KERNEL_SRCS)))))

$(CORE_OBJDIR)%.o: %.cc $(THIRD_PARTY_TARGETS)
	@mkdir -p $(dir $@)
	$(CXX) $(CXXFLAGS) $(CORE_OPTIMIZATION_LEVEL) $(INCLUDES) -c $< -o $@

$(CORE_OBJDIR)%.o: %.c $(THIRD_PARTY_TARGETS)
	@mkdir -p $(dir $@)
	$(CC) $(CCFLAGS) $(CORE_OPTIMIZATION_LEVEL) $(INCLUDES) -c $< -o $@

$(CORE_OBJDIR)%.o: %.S $(THIRD_PARTY_TARGETS)
	@mkdir -p $(dir $@)
	$(CC) $(CCFLAGS) $(CORE_OPTIMIZATION_LEVEL) $(INCLUDES) -c $< -o $@

$(THIRD_PARTY_OBJDIR)%.o: %.cc $(THIRD_PARTY_TARGETS)
	@mkdir -p $(dir $@)
	$(CXX) $(CXXFLAGS) $(CORE_OPTIMIZATION_LEVEL) $(INCLUDES) -c $< -o $@

$(THIRD_PARTY_OBJDIR)%.o: %.c $(THIRD_PARTY_TARGETS)
	@mkdir -p $(dir $@)
	$(CC) $(CCFLAGS) $(CORE_OPTIMIZATION_LEVEL) $(INCLUDES) -c $< -o $@

$(THIRD_PARTY_OBJDIR)%.o: %.S $(THIRD_PARTY_TARGETS)
	@mkdir -p $(dir $@)
	$(CC) $(CCFLAGS) $(CORE_OPTIMIZATION_LEVEL) $(INCLUDES) -c $< -o $@

$(KERNEL_OBJDIR)%.o: %.cc $(THIRD_PARTY_TARGETS)
	@mkdir -p $(dir $@)
	$(CXX) $(CXXFLAGS) $(KERNEL_OPTIMIZATION_LEVEL) $(INCLUDES) -c $< -o $@

$(KERNEL_OBJDIR)%.o: %.c $(THIRD_PARTY_TARGETS)
	@mkdir -p $(dir $@)
	$(CC) $(CXXFLAGS) $(KERNEL_OPTIMIZATION_LEVEL) $(INCLUDES) -c $< -o $@

$(KERNEL_OBJDIR)%.o: %.S $(THIRD_PARTY_TARGETS)
	@mkdir -p $(dir $@)
	$(CC) $(CXXFLAGS) $(KERNEL_OPTIMIZATION_LEVEL) $(INCLUDES) -c $< -o $@

microlite: $(MICROLITE_LIB_PATH)

# Gathers together all the objects we've compiled into a single '.a' archive.
$(MICROLITE_LIB_PATH): $(MICROLITE_LIB_OBJS) $(MICROLITE_KERNEL_OBJS) $(MICROLITE_THIRD_PARTY_OBJS)
	@mkdir -p $(dir $@)
	$(AR) $(ARFLAGS) $(MICROLITE_LIB_PATH) $(MICROLITE_LIB_OBJS) \
	$(MICROLITE_KERNEL_OBJS) $(MICROLITE_THIRD_PARTY_OBJS)

$(BINDIR)%_test : $(CORE_OBJDIR)%_test.o $(MICROLITE_LIB_PATH)
	@mkdir -p $(dir $@)
	$(CXX) $(CXXFLAGS) $(INCLUDES) \
	-o $@ $< \
	$(MICROLITE_LIB_PATH) $(LDFLAGS) $(MICROLITE_LIBS)

$(BINDIR)%.test_target: $(BINDIR)%_test
	@test -f $(TEST_SCRIPT) || (echo 'Unable to find the test script. Is the software emulation available in $(TARGET)?'; exit 1)
	$(TEST_SCRIPT) $< $(TEST_PASS_STRING)

# snease: Add %.bin rule here since BINDIR is now defined
# These are microcontroller-specific rules for converting the ELF output
# of the linker into a binary image that can be loaded directly.
ifeq ($(TOOLCHAIN), armclang)
  FROMELF := ${TARGET_TOOLCHAIN_ROOT}$(TARGET_TOOLCHAIN_PREFIX)fromelf
  $(BINDIR)%.bin: $(BINDIR)%
		@mkdir -p $(dir $@)
		$(FROMELF) --bin --output=$@ $<
else
  OBJCOPY := ${TARGET_TOOLCHAIN_ROOT}$(TARGET_TOOLCHAIN_PREFIX)objcopy
  $(BINDIR)%.bin: $(BINDIR)%
		@mkdir -p $(dir $@)
		$(OBJCOPY) $< $@ -O binary
endif

# Some tests have additional dependencies (beyond libtensorflow-microlite.a) and
# those need to be explicitly specified with their own individual call to the
# microlite_test helper function. For these tests, we also need to make sure to
# not add targets for them if they have been excluded as part of the target
# specific Makefile.
EXPLICITLY_SPECIFIED_TEST:= tensorflow/lite/micro/kernels/detection_postprocess_test.cc
ifneq ($(findstring $(EXPLICITLY_SPECIFIED_TEST),$(MICROLITE_TEST_SRCS)),)
  MICROLITE_TEST_SRCS := $(filter-out $(EXPLICITLY_SPECIFIED_TEST), $(MICROLITE_TEST_SRCS))
  EXPLICITLY_SPECIFIED_TEST_SRCS := \
  $(EXPLICITLY_SPECIFIED_TEST) \
  tensorflow/lite/micro/kernels/detection_postprocess_flexbuffers_generated_data.cc
  EXPLICITLY_SPECIFIED_TEST_HDRS := \
  tensorflow/lite/micro/kernels/detection_postprocess_flexbuffers_generated_data.h
  $(eval $(call microlite_test,kernel_detection_postprocess_test,\
  $(EXPLICITLY_SPECIFIED_TEST_SRCS),$(EXPLICITLY_SPECIFIED_TEST_HDRS)))
endif

EXPLICITLY_SPECIFIED_TEST:= tensorflow/lite/micro/kernels/circular_buffer_test.cc
ifneq ($(findstring $(EXPLICITLY_SPECIFIED_TEST),$(MICROLITE_TEST_SRCS)),)
  MICROLITE_TEST_SRCS := $(filter-out $(EXPLICITLY_SPECIFIED_TEST), $(MICROLITE_TEST_SRCS))
  EXPLICITLY_SPECIFIED_TEST_SRCS := \
  $(EXPLICITLY_SPECIFIED_TEST) \
  tensorflow/lite/micro/kernels/circular_buffer_flexbuffers_generated_data.cc
  EXPLICITLY_SPECIFIED_TEST_HDRS := \
  tensorflow/lite/micro/kernels/circular_buffer_flexbuffers_generated_data.h
  $(eval $(call microlite_test,kernel_circular_buffer_test,\
  $(EXPLICITLY_SPECIFIED_TEST_SRCS),$(EXPLICITLY_SPECIFIED_TEST_HDRS)))
endif

EXPLICITLY_SPECIFIED_TEST:= tensorflow/lite/micro/memory_arena_threshold_test.cc
ifneq ($(findstring $(EXPLICITLY_SPECIFIED_TEST),$(MICROLITE_TEST_SRCS)),)
  MICROLITE_TEST_SRCS := $(filter-out $(EXPLICITLY_SPECIFIED_TEST), $(MICROLITE_TEST_SRCS))
  EXPLICITLY_SPECIFIED_TEST_SRCS := \
  $(EXPLICITLY_SPECIFIED_TEST) \
  tensorflow/lite/micro/benchmarks/keyword_scrambled_model_data.cc \
  tensorflow/lite/micro/testing/test_conv_model.cc
  EXPLICITLY_SPECIFIED_TEST_HDRS := \
  tensorflow/lite/micro/benchmarks/keyword_scrambled_model_data.h \
  tensorflow/lite/micro/testing/test_conv_model.h
  $(eval $(call microlite_test,memory_arena_threshold_test,\
  $(EXPLICITLY_SPECIFIED_TEST_SRCS),$(EXPLICITLY_SPECIFIED_TEST_HDRS)))
endif

EXPLICITLY_SPECIFIED_TEST:= tensorflow/lite/micro/micro_allocator_test.cc
ifneq ($(findstring $(EXPLICITLY_SPECIFIED_TEST),$(MICROLITE_TEST_SRCS)),)
  MICROLITE_TEST_SRCS := $(filter-out $(EXPLICITLY_SPECIFIED_TEST), $(MICROLITE_TEST_SRCS))
  EXPLICITLY_SPECIFIED_TEST_SRCS := \
  $(EXPLICITLY_SPECIFIED_TEST) \
  tensorflow/lite/micro/testing/test_conv_model.cc
  EXPLICITLY_SPECIFIED_TEST_HDRS := \
  tensorflow/lite/micro/testing/test_conv_model.h
  $(eval $(call microlite_test,micro_allocator_test,\
  $(EXPLICITLY_SPECIFIED_TEST_SRCS),$(EXPLICITLY_SPECIFIED_TEST_HDRS)))
endif

EXPLICITLY_SPECIFIED_TEST:= tensorflow/lite/micro/recording_micro_allocator_test.cc
ifneq ($(findstring $(EXPLICITLY_SPECIFIED_TEST),$(MICROLITE_TEST_SRCS)),)
  MICROLITE_TEST_SRCS := $(filter-out $(EXPLICITLY_SPECIFIED_TEST), $(MICROLITE_TEST_SRCS))
  EXPLICITLY_SPECIFIED_TEST_SRCS := \
  $(EXPLICITLY_SPECIFIED_TEST) \
  tensorflow/lite/micro/testing/test_conv_model.cc
  EXPLICITLY_SPECIFIED_TEST_HDRS := \
  tensorflow/lite/micro/testing/test_conv_model.h
  $(eval $(call microlite_test,recording_micro_allocator_test,\
  $(EXPLICITLY_SPECIFIED_TEST_SRCS),$(EXPLICITLY_SPECIFIED_TEST_HDRS)))
endif

EXPLICITLY_SPECIFIED_TEST:= tensorflow/lite/micro/kernels/conv_test.cc
ifneq ($(findstring $(EXPLICITLY_SPECIFIED_TEST),$(MICROLITE_TEST_SRCS)),)
  MICROLITE_TEST_SRCS := $(filter-out $(EXPLICITLY_SPECIFIED_TEST), $(MICROLITE_TEST_SRCS))
  EXPLICITLY_SPECIFIED_TEST_SRCS := \
  $(EXPLICITLY_SPECIFIED_TEST) \
  tensorflow/lite/micro/kernels/conv_test_common.cc \
  tensorflow/lite/micro/kernels/testdata/conv_test_data.cc
  EXPLICITLY_SPECIFIED_TEST_HDRS := \
  tensorflow/lite/micro/kernels/conv_test.h \
  tensorflow/lite/micro/kernels/testdata/conv_test_data.h
  $(eval $(call microlite_test,kernel_conv_test,\
  $(EXPLICITLY_SPECIFIED_TEST_SRCS),$(EXPLICITLY_SPECIFIED_TEST_HDRS)))
endif

EXPLICITLY_SPECIFIED_TEST:= tensorflow/lite/micro/kernels/transpose_conv_test.cc
ifneq ($(findstring $(EXPLICITLY_SPECIFIED_TEST),$(MICROLITE_TEST_SRCS)),)
  MICROLITE_TEST_SRCS := $(filter-out $(EXPLICITLY_SPECIFIED_TEST), $(MICROLITE_TEST_SRCS))
  EXPLICITLY_SPECIFIED_TEST_SRCS := \
  $(EXPLICITLY_SPECIFIED_TEST) \
  tensorflow/lite/micro/kernels/conv_test_common.cc
  EXPLICITLY_SPECIFIED_TEST_HDRS := \
  tensorflow/lite/micro/kernels/conv_test.h
  $(eval $(call microlite_test,kernel_transpose_conv_test,\
  $(EXPLICITLY_SPECIFIED_TEST_SRCS),$(EXPLICITLY_SPECIFIED_TEST_HDRS)))
endif

# For all the tests that do not have any additional dependencies, we can
# add a make target in a common way.
$(foreach TEST_TARGET,$(filter-out tensorflow/lite/micro/kernels/%,$(MICROLITE_TEST_SRCS)),\
$(eval $(call microlite_test,$(notdir $(basename $(TEST_TARGET))),$(TEST_TARGET))))

$(foreach TEST_TARGET,$(filter tensorflow/lite/micro/kernels/%,$(MICROLITE_TEST_SRCS)),\
$(eval $(call microlite_test,kernel_$(notdir $(basename $(TEST_TARGET))),$(TEST_TARGET))))



ifeq ($(TARGET_SPECIFIC_MAKE_TEST),0)
test: $(MICROLITE_TEST_TARGETS)
endif

# Just build the test targets
build: $(MICROLITE_BUILD_TARGETS)

generate_projects: $(ALL_PROJECT_TARGETS)

ARDUINO_PROJECT_TARGETS := $(foreach TARGET,$(ALL_PROJECT_TARGETS),$(if $(findstring _arduino,$(TARGET)),$(TARGET),))

generate_arduino_zip: $(ARDUINO_PROJECT_TARGETS) $(ARDUINO_LIBRARY_ZIPS)
	python tensorflow/lite/micro/tools/make/merge_arduino_zips.py $(PRJDIR)/tensorflow_lite.zip $(ARDUINO_LIBRARY_ZIPS)

list_library_sources:
	@echo $(MICROLITE_CC_SRCS) $(MICROLITE_CC_KERNEL_SRCS)

list_library_headers:
	@echo $(MICROLITE_CC_HDRS)

list_third_party_sources:
	@echo $(THIRD_PARTY_CC_SRCS)

list_third_party_headers:
	@echo $(addprefix $(MAKEFILE_DIR)/downloads/,$(THIRD_PARTY_CC_HDRS_BASE)) $(THIRD_PARTY_CC_HDRS_V2)

# Gets rid of all generated files.
clean:
	rm -rf $(MAKEFILE_DIR)/gen

# Removes third-party downloads.
clean_downloads:
	rm -rf $(MAKEFILE_DIR)/downloads

$(DEPDIR)/%.d: ;
.PRECIOUS: $(DEPDIR)/%.d
.PRECIOUS: $(BINDIR)%_test

-include $(patsubst %,$(DEPDIR)/%.d,$(basename $(ALL_SRCS)))<|MERGE_RESOLUTION|>--- conflicted
+++ resolved
@@ -237,19 +237,6 @@
 # runtime that can be linked in to other programs.
 MICROLITE_LIB_NAME := libtensorflow-microlite.a
 
-<<<<<<< HEAD
-# Where compiled objects are stored.
-GENDIR := $(MAKEFILE_DIR)/gen/$(TARGET)_$(TARGET_ARCH)_$(BUILD_TYPE)/
-CORE_OBJDIR := $(GENDIR)obj/core/
-KERNEL_OBJDIR := $(GENDIR)obj/kernels/
-THIRD_PARTY_OBJDIR := $(GENDIR)obj/third_party/
-GENERATED_SRCS_DIR := $(GENDIR)genfiles/
-BINDIR := $(GENDIR)bin/
-LIBDIR := $(GENDIR)lib/
-PRJDIR := $(GENDIR)prj/
-
-=======
->>>>>>> 8e86e1c2
 # These two must be defined before we include the target specific Makefile.inc
 # because we filter out the examples that are not supported for those targets.
 # See targets/xtensa_xpg_makefile.inc for an example.
